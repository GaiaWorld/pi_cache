--- conflicted
+++ resolved
@@ -1,10 +1,6 @@
 [package]
 name = "pi_cache"
-<<<<<<< HEAD
 version = "0.4.0"
-=======
-version = "0.3.2"
->>>>>>> d6d3761e
 authors = ["zmax <zmax@gaia.world>"]
 edition = "2021"
 description = "Implementation of LFU-LRU cache"
